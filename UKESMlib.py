--- conflicted
+++ resolved
@@ -286,7 +286,7 @@
     result.attrs = da.attrs
     for c in [lon_name, lat_name]:
         result.attrs[c+'_range'] = [float(da[c].min()), float(da[c].max())]
-    breakpoint()
+
     return result
 
 def compute_regional_averages(ds: xarray.Dataset,
@@ -303,7 +303,7 @@
 
     return xarray.Dataset(results)
 
-def seasonal_cycle(ts: xarray.Dataset, season: str) -> xarray.Dataset:
+def seasonal_cycle(ts: xarray.Dataset, season: str) -> typing.Optional[xarray.Dataset]:
     """
     Compute the seasonal cycle for a given season.
     :param ts: xarray Dataset with time as a coordinate.
@@ -316,7 +316,10 @@
         ts_seas = ts.where(ts['time.month'].isin([12, 1, 2]), drop=True)
     else:
         raise ValueError("Season must be 'jja' or 'djf'.")
-
+    # can only do this if have enough months..
+    if len(ts_seas.time) == 0:# no data at all so return None
+        return None
+    
     resamp = ts_seas.resample(time='YS-JAN')
     mean_seas = resamp.mean().where(resamp.count() == 3)
     mean_seas = mean_seas.dropna('time')##.drop_dims('nbounds', errors='ignore') # for datataray can't drop dims
@@ -330,23 +333,27 @@
     :return: processed xarray Dataset.
     """
 
-    if str(ts.name).lower() not in  ['slp','mslp','mean_sea_level_pressure']:
+    if str(ts.name).lower() not in  ['slp','mslp','mean_sea_level_pressure','air_pressure_at_sea_level']:
         my_logger.warning(f'Variable {ts.name} is not a recognized SLP variable. Processing as is.')
     my_logger.info(f'Processing SLP variable {ts.name} to convert to difference from global mean.')
     # remove the global mean and add_delta to the region names.
-    result = (ts-ts.sel(region='global').values).where(ts.region != 'global', drop=True)
+    result = (ts-ts.sel(region='global').squeeze(drop=True)).where(ts.region != 'global', drop=True)
     region_names = [r+'_DGM' for r in result.coords['region'].values ]
     result = result.assign_coords(region=region_names)  # rename the regions
+    # add back in the global-average.
+    result = xarray.concat([result,ts.sel(region='global')],dim='region')
+
 
     return result
 def process(ts:xarray.Dataset,
-            mslp_vars:typing.Optional[list[str]]=None
+            #   mslp_vars:typing.Optional[list[str]]=None
             ) -> xarray.Dataset:
     # do data processing on the time series.
 
-    if mslp_vars is not None:
-        my_logger.info('Special processing enabled. ')
-        ts = ts.merge(ts[mslp_vars].map(mslp_process))  # apply special processing to each variable
+    #if mslp_vars is not None:
+    #    my_logger.info('Special processing enabled. ')
+    #    ts = ts.merge(ts[mslp_vars].map(mslp_process))  # apply special processing to each variable
+
 
 
     resamp = ts.resample(time='YS-JAN')
@@ -354,10 +361,13 @@
     #mean = mean.dropna('time').drop_dims('nbounds', errors='ignore')
     mean = mean.dropna('time')
     # add in  seasonal cycle.
-    ts_delta = seasonal_cycle(ts, 'jja') - seasonal_cycle(ts, 'djf')
-    rgn_names = {r:r+'_'+'seas' for r in ts_delta.coords['region'].values}
-    ts_delta= ts_delta.assign_coords(region = [rgn_names.get(r,r) for r in ts.coords['region'].values])
-    result = xarray.concat([mean, ts_delta], dim='region').load()
+    try:
+        ts_delta = seasonal_cycle(ts, 'jja') - seasonal_cycle(ts, 'djf')
+        rgn_names = {r:r+'_'+'seas' for r in ts_delta.coords['region'].values}
+        ts_delta= ts_delta.assign_coords(region = [rgn_names.get(r,r) for r in ts.coords['region'].values])
+        result = xarray.concat([mean, ts_delta], dim='region').load()
+    except TypeError: # catch nones coming back
+        my_logger.warning(f'Problem computing seasonal means for {ts.name}')
     return result
 
 def merge_cov(covariance: pd.DataFrame, covariance2: pd.DataFrame) -> pd.DataFrame:
@@ -391,14 +401,9 @@
     It is a lot faster than std load which looks to work cubes for everything in the file. This can be very very slow... 
     files: list of files to process. Each one should be readable by iris.fileformats.pp.load
     stash_codes: list of strings of stash codes to extract. As long as your lsit is small then this function will save you time
-<<<<<<< HEAD
     intervals: Sampling intervals to filter on -- if provided. 
     Only works at iris version 3.12 or larger. If at lower version then 
     just loads all cubes in the files... Very slow for large files!
-=======
-    intervals: Sampling intervals to filter on -- if provided.
-    reuires iris >= 3.12 which needs python 3.10+ (I think)
->>>>>>> e0071c16
     """
     def count_fields(fields):
         counts=dict()
